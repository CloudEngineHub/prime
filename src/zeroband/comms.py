import sys
import os
import time
from pydantic import BaseModel, ValidationError
from torch.distributed.device_mesh import init_device_mesh
from zeroband.utils.world_info import get_world_info
from zeroband.utils.logging import get_logger
import torch.distributed as dist
from datetime import timedelta
from typing import Callable, List, Tuple, Optional
from torch.testing._internal.distributed.fake_pg import FakeProcessGroup
import multiprocessing as mp

TCPSTORE_TIMEOUT = timedelta(seconds=int(os.getenv("ZERO_BAND_GLOBAL_STORE_TIMEOUT_SECONDS", "300")))
TCPSTORE_POLLING_INTERVAL = float(os.getenv("ZERO_BAND_GLOBAL_STORE_POLLING_INTERVAL_SECONDS", "0.1"))
MAX_JOINERS = 100  # Maximum number of nodes that can join in a single reinit
HEARTBEAT_INTERVAL = int(
    os.getenv("ZERO_BAND_EDM_HEARTBEAT_INTERVAL_SECONDS", "2")
)  # Interval in seconds between heartbeats
HEARTBEAT_TIMEOUT = int(
    os.getenv("ZERO_BAND_EDM_HEARTBEAT_TIMEOUT_SECONDS", "10")
)  # Time in seconds after which a node is considered dead if no heartbeat is received


class ElasticDeviceMesh:
    """A class to manage the process groups for elastic training without restarts.

    The way it works is rank 0 coordinates the joining and leaving of nodes.
    Rank 0 manages the status to coordinate the creation and recreation of the process groups.
    When a node wants to join, rank 0 will setup the store so that all nodes know the new world size and their respective ranks.

    Store keys used:
    - status: "init", "running", "reinit"
    - world_size: The current world size
    - mesh_count: The version of the mesh
    - rank_{uuid}: The rank of the node with the given uuid
    - rank_map_{rank}: The new rank of the node with the given rank. Used to remap ranks when nodes leave.
    - joiner_{i}: The uuid of the ith joiner. Its a KV implmentation of a queue.
    """

    local_pg: dist.ProcessGroup
    global_pg: dist.ProcessGroup

    def __init__(self, backend: str = "cpu:gloo,cuda:nccl"):
        self._logger = get_logger()
        self.world_info = get_world_info()

        # Initialize global process group
        self.global_pg = FakeProcessGroup(self.world_info.rank, 1)
        if self.world_info.global_world_size > 1:
            self._init_global_pg()

        # Initialize local process group
        dist.init_process_group(backend=backend)
        self.mesh = init_device_mesh(
            "cuda",
            (self.world_info.nnodes, self.world_info.local_world_size),
            mesh_dim_names=("internode", "intranode"),
        )
        self.local_pg = self.mesh.get_group("intranode")

        # Start heartbeat
        self._start_heartbeat()

        # Logging
        self._logger.info(f"global_pg size : {self.global_pg.size()}, local_pg size: {self.local_pg.size()}")

    def __del__(self):
        self._stop_heartbeat()
        dist.destroy_process_group()

    def _init_global_store_and_status(self):
        """Initialize the global store with mesh_count, joiner_0, and status. Also sets the global status."""
        if self._global_leader:
            self.global_store.set("mesh_count", "0")
            self.global_store.set("joiner_0", "null")
            self.global_store.set("status", "init")
            self.global_status = "init"
        else:
            self.global_status = self._wait_for_status()

    def _queue_join(self):
        """Queue a node to join the mesh."""
        for i in range(MAX_JOINERS):
            joiner_id = self.global_store.get(f"joiner_{i}").decode("utf-8")
            if joiner_id == "null":
                self.global_store.set(f"joiner_{i}", self.world_info.global_unique_id)
                self.global_store.set(f"joiner_{i + 1}", "null")
                break
        else:
            raise RuntimeError("Too many joiners")

    def _get_joiners(self) -> Tuple[List[str], List[str]]:
        joiners = []
        for i in range(MAX_JOINERS):
            joiner_id = self.global_store.get(f"joiner_{i}").decode("utf-8")
            if joiner_id == "null":
                break
            joiners.append(joiner_id)
        return joiners

    def _clear_joiners(self):
        self.global_store.set("joiner_0", "null")

    def _wait_for_status(self, status: Optional[str] = None) -> str:
        """Wait for status to be set in the store.

        Args:
            store (dist.Store): The store to check.
            status (Optional[str], optional): The status to wait for. If None, wait for any status. Defaults to None.
        Returns:
            status (str): The status.
        """
        while True:
            try:
                ret = self.global_store.get("status").decode("utf-8")
                if status is None or ret == status:
                    return ret
                time.sleep(TCPSTORE_POLLING_INTERVAL)
            except dist.DistStoreError as e:
                if status is not None:
                    raise e
                time.sleep(0.1)

    def _init_global_pg(self) -> None:
        # Each rank gets its own global store with global rank 0 as the master
        time_start = time.perf_counter()
        self._logger.info(
            f"Elastic Device mesh init: Looking for peers via {self.world_info.global_addr}:{self.world_info.global_port}"
        )
        self._global_leader = self.world_info.global_rank == 0
        self.global_store = dist.TCPStore(
            host_name=self.world_info.global_addr,
            port=self.world_info.global_port + self.world_info.rank,
            timeout=TCPSTORE_TIMEOUT,
            is_master=self._global_leader,
        )
        self._logger.debug(
            f"Global store created at {self.world_info.global_addr}:{self.world_info.global_port + self.world_info.rank}"
        )

        # Initialize store values
        self._init_global_store_and_status()

        # Initialize prefix store
        if self.global_status == "init":  # First time init path
            self.mesh_count = 0  # TODO: privatize?
            prefix_store = dist.PrefixStore("mesh_0", self.global_store)
        elif self.global_status == "running":  # Join path
            # Ask to join and then wait for the status to be "reinit"
            self._logger.info("Waiting to join")
            self._queue_join()
            self._wait_for_status("reinit")

            # Get the global rank and world size and create a new prefix store
            self.world_info.global_rank = int(
                self.global_store.get(f"rank_{self.world_info.global_unique_id}").decode("utf-8")
            )
            self.world_info.global_world_size = int(self.global_store.get("world_size").decode("utf-8"))
            self.mesh_count = int(self.global_store.get("mesh_count").decode("utf-8"))
            prefix_store = dist.PrefixStore(f"mesh_{self.mesh_count}", self.global_store)
        else:
            # TODO: Could be in "reinit" status. We probably just recurse until running in this case
            raise RuntimeError(f"Unknown status {self.global_status}")

        # Create process group
        self.global_pg = dist.ProcessGroupGloo(
            prefix_store, self.world_info.global_rank, self.world_info.global_world_size, TCPSTORE_TIMEOUT
        )

        # Update global store values
        if self._global_leader:
            self.global_store.set("status", "running")
            self.global_store.set("resolved_time", str(time.time()))
        self.global_status = "running"
        self.global_store.set(f"rank_{self.world_info.global_unique_id}", str(self.world_info.global_rank))

        # Setting instance variables
        self.leaving = False  # TODO: do we need this?
        # This is to match the barrier in maybe_reinit_global_pg.
        # We might be able to get away with only doing in joining path.
        # Let's not risk it for now though.
        dist.barrier(self.global_pg)
        self._last_resolved_time = self.global_store.get("resolved_time").decode("utf-8")
        self.live_recovery = LiveRecovery(self.global_store)

        self._logger.info(
            f"Elastic Device mesh init done with {self.global_pg.size()} peers in {time.perf_counter() - time_start} seconds"
        )

    def _start_heartbeat(self):
        """Start sending heartbeats to the global store in a separate process."""
        self._heartbeat_stop_event = mp.Event()
        self._heartbeat_process = mp.Process(target=self._heartbeat_loop, args=(self._heartbeat_stop_event,))
        self._heartbeat_process.start()

    def _stop_heartbeat(self):
        """Stop the heartbeat process."""
        self._send_deathrattle()
        if hasattr(self, "_heartbeat_stop_event"):
            self._heartbeat_stop_event.set()
            self._heartbeat_process.join()

    def _heartbeat_loop(self, stop_event: mp.Event):
        """Continuously send heartbeats until stopped."""
        try:
            while not stop_event.is_set():
                self._send_heartbeat()
                time.sleep(HEARTBEAT_INTERVAL)
        finally:
            self._send_deathrattle()

    def _send_heartbeat(self):
        """Send a heartbeat to the global store."""
        current_time = time.time()
        try:
            self.global_store.set(f"heartbeat_{self.world_info.global_rank}", str(current_time))
        except Exception:
            pass

    def _send_deathrattle(self):
        """Send a deathrattle to the global store."""
        if hasattr(self, "global_store"):
            self.global_store.set(f"heartbeat_{self.world_info.global_rank}", "-100")
        else:
            import warnings

            warnings.warn("global_store garbage collected. Skipping deathrattle.")

    def _check_heartbeats(self) -> List[str]:
        """Check heartbeats and return a list of nodes that have missed their heartbeats."""
        dead_nodes = []
        current_time = time.time()
        for i in range(self.world_info.global_world_size):
            try:
                last_heartbeat = float(self.global_store.get(f"heartbeat_{i}").decode("utf-8"))
                if current_time - last_heartbeat > HEARTBEAT_TIMEOUT:
                    dead_nodes.append(i)
            except dist.DistStoreError:
                self._logger.warning(f"Node {i} has no heartbeat")
        return dead_nodes

    def _resolve_world(self):
        """Set the new world size and ranks for all nodes if there are joiners or dead nodes. Else, do nothing."""
        # Find joiners
        joiners = self._get_joiners()

        # Check for dead nodes
        dead_nodes = self._check_heartbeats()
        self._logger.debug(f"Joiners: {joiners}, Dead nodes: {dead_nodes}")

        # If no joiners or dead nodes, no resolution needed
        if len(joiners) == 0 and len(dead_nodes) == 0:
            return

        # Remap live ranks to smaller world_size caused by dead nodes
        leaving_ranks = set(dead_nodes)
        live_ranks = [i for i in range(self.world_info.global_world_size) if i not in leaving_ranks]
        for i, rank in enumerate(live_ranks):
            self.global_store.set(f"rank_map_{rank}", str(i))
        new_world_size = len(live_ranks)

        # Give joiners new ranks
        for joiner_id in joiners:
            self.global_store.set(f"rank_{joiner_id}", str(new_world_size))
            new_world_size += 1

        # Update world_size
        self.global_store.set("world_size", str(new_world_size))
        self.global_store.set("mesh_count", str(self.mesh_count + 1))
        # Set status to "reinit"
        self.global_store.set("status", "reinit")

    def maybe_reinit_global_pg(self):
        """Reinitialize the global_pg if there are joiners or dead nodes."""

        if self.world_info.global_world_size == 1:
            # no op if we only have one node
            return

        time_start = time.perf_counter()
        self._logger.debug("Resolving world")

        self.live_recovery.stop_background_loop()  # need to stop live recovery loop to avoid deadlocks

        if self._global_leader:
            self._resolve_world()
            self.global_store.set("resolved_time", str(time.time()))
        else:
            while (ans := self.global_store.get("resolved_time").decode("utf-8")) == self._last_resolved_time:
                time.sleep(TCPSTORE_POLLING_INTERVAL)
            self._last_resolved_time = ans

        self._logger.debug("World resolved in %s seconds", time.perf_counter() - time_start)

        status = self.global_store.get("status").decode("utf-8")
        if status == "running":  # No joiners or dead nodes
            return

        # Reinit Path
        self._logger.info("Reinitializing global_pg")
        if sys.getrefcount(self.global_pg) > 2:
            self._logger.warning(
                f"Global PG refcount was {sys.getrefcount(self.global_pg)} when 2 is expected during deletion. This may cause a memory leak."
            )
        del self.global_pg
        self._logger.info("Destroyed process group")
        if self.leaving:
            self._logger.info("Leaving")
            return

        # Check if we got remapped
        old_global_rank = self.world_info.global_rank
        self.world_info.global_rank = int(
            self.global_store.get(f"rank_map_{self.world_info.global_rank}").decode("utf-8")
        )

        self.world_info.global_world_size = int(self.global_store.get("world_size").decode("utf-8"))
        self.mesh_count = int(self.global_store.get("mesh_count").decode("utf-8"))
        self._logger.debug(
            f"New global rank: {self.world_info.global_rank}, New global world size: {self.world_info.global_world_size} New mesh count: {self.mesh_count}"
        )
        prefix_store = dist.PrefixStore(f"mesh_{self.mesh_count}", self.global_store)

        # Create process group
        self.global_pg = dist.ProcessGroupGloo(
            prefix_store, self.world_info.global_rank, self.world_info.global_world_size, TCPSTORE_TIMEOUT
        )

        if self._global_leader:
            self._clear_joiners()
            self.global_store.set("status", "running")

        # Update rank if needed (otherwise, the next remap will do the lookup incorrectly)
        if old_global_rank != self.world_info.global_rank:
            self.global_store.set(f"rank_{self.world_info.global_unique_id}", str(self.world_info.global_rank))
        # Without this barrier, a node might queue leave before the leaving queue is cleared
        dist.barrier(self.global_pg)

<<<<<<< HEAD
        self.live_recovery.init_background_loop()


class LiveRecoveryModel(BaseModel):
    dest_rank: int
    src_rank: int | None = None


class LiveRecoveryStore:
    """
    Wrapping a Store to get and set a Pydantic Base Model
    """

    def __init__(self, store: dist.Store):
        self.store = store
        self._logger = get_logger()

    def set(self, key: str, data: LiveRecoveryModel | None) -> None:
        if data is None:
            self.store.set(key, "null")
        else:
            self.store.set(key, data.model_dump_json())

    def get(self, key: str, fail_on_error: bool = False) -> LiveRecoveryModel | None:
        data = self.store.get(key).decode("utf-8")
        if data == "null":
            return None
        try:
            return LiveRecoveryModel.model_validate_json(data)
        except ValidationError as e:
            self._logger.debug(f"Catching validation error {e} while getting live recovery data")
            if fail_on_error:
                raise e
            return None


class LiveRecovery:
    """Handle the live recovery:

    under the hood:

    Each node check indefinitly the "live_recovery" key in the store.
    If the key is set by a node, it means that the node + 1 need a live recovery.
    The node + 1 set the key with its rank and start sending the ckpt to the node.
    The node + 1 wait for the ckpt to be ack by the node and then remove the key from the store.
    """

    _live_recovery_key: str = "live_recovery"

    def __init__(self, global_store: dist.Store):
        self.global_store = global_store

        self._logger = get_logger()
        self.world_info = get_world_info()

        self.live_ckpt_store = LiveRecoveryStore(dist.PrefixStore("live_ckpt", self.global_store))
        self.live_ckpt_store.set(self._live_recovery_key, None)

        self._dest_rank = mp.Value("i", -1)

        self.init_background_loop()

    def init_background_loop(self) -> mp.Process:
        self._stop_event = mp.Event()
        self._live_recovery_process = mp.Process(
            target=self._live_recovery_loop, args=(self._stop_event, self._dest_rank)
        )
        self._live_recovery_process.start()

    def stop_background_loop(self):
        self._stop_event.set()
        self._live_recovery_process.join()

    def __del__(self):
        self.stop_background_loop()

    def _live_recovery_loop(self, stop_event: mp.Event, dest_rank: mp.Value) -> None:
        while not stop_event.is_set():
            data = self.live_ckpt_store.get(self._live_recovery_key)
            # self._logger.debug(f"data: {data}")
            if data is None:
                continue
            else:
                # only the rank + 1 send the live ckpt, this is to avoid deadlock
                # todo: could be more optimized in term of bandwidth if we send to the closest rank

                if data.dest_rank == self.world_info.global_rank + 1:
                    data.src_rank = self.world_info.global_rank
                    self.live_ckpt_store.set(self._live_recovery_key, data)
                    dest_rank.value = data.src_rank

            time.sleep(HEARTBEAT_INTERVAL)

    def should_send_live_ckpt(self) -> int | None:
        """Return the rank to send the live ckpt to and None if not needed to send.
        Will return None most of the time
        """

        if self._dest_rank.value != -1:
            dest_rank = self._dest_rank.value
            self._dest_rank.value = -1
            return dest_rank
        return None

    def live_ckpt_done_callback(self) -> Callable:
        def callback():
            self.live_ckpt_store.set(self._live_recovery_key, None)
            self._dest_rank.value = -1

        return callback

    def get_src(self) -> int:
        """
        Send a signal to all other node that this node need a live recovery. Await for a response from all other nodes
        and return a src rank from which to pool which should have start sending the live ckpt.

        This function can take up to TCPSTORE_TIMEOUT seconds to complete.
        """
        # todo make this live reco in parralel

        time_start = time.perf_counter()
        self._logger.info("Waiting for live recovery source")

        data = self.live_ckpt_store.get(self._live_recovery_key)

        if data is not None:
            raise RuntimeError(
                "Live recovery already in progress, cannot handle multiple live recovery at the same time for now"
            )

        self.live_ckpt_store.set(self._live_recovery_key, LiveRecoveryModel(dest_rank=self.world_info.global_rank))

        while time.perf_counter() - time_start < TCPSTORE_TIMEOUT.total_seconds():
            value = self.live_ckpt_store.get("need_live_recovery").decode("utf-8")
            # self._logger.debug(f"value: {value}")
            if value != str(self.world_info.global_rank):
                data = self.live_ckpt_store.get(self._live_recovery_key)

                if data.dest_rank == self.world_info.global_rank:
                    if data.src_rank is not None:
                        self.live_ckpt_store.set(self._live_recovery_key, None)
                        return data.src_rank

            time.sleep(TCPSTORE_POLLING_INTERVAL)

        raise RuntimeError("Timed out waiting for live recovery")
=======
    def get_global_pg(self, maybe_reinit: bool = False) -> dist.ProcessGroup:
        """Get the global process group. If maybe_reinit is True, reinitialize the global process group if needed."""
        if maybe_reinit:
            self.maybe_reinit_global_pg()
        return self.global_pg
>>>>>>> c15f74d5
<|MERGE_RESOLUTION|>--- conflicted
+++ resolved
@@ -326,6 +326,7 @@
         self.global_pg = dist.ProcessGroupGloo(
             prefix_store, self.world_info.global_rank, self.world_info.global_world_size, TCPSTORE_TIMEOUT
         )
+        self._logger.info("Reinitialized global_pg in %s seconds", time.perf_counter() - time_start)
 
         if self._global_leader:
             self._clear_joiners()
@@ -337,8 +338,14 @@
         # Without this barrier, a node might queue leave before the leaving queue is cleared
         dist.barrier(self.global_pg)
 
-<<<<<<< HEAD
         self.live_recovery.init_background_loop()
+        self._logger.debug("Reinitialized global_pg in %s seconds", time.perf_counter() - time_start)
+
+    def get_global_pg(self, maybe_reinit: bool = False) -> dist.ProcessGroup:
+        """Get the global process group. If maybe_reinit is True, reinitialize the global process group if needed."""
+        if maybe_reinit:
+            self.maybe_reinit_global_pg()
+        return self.global_pg
 
 
 class LiveRecoveryModel(BaseModel):
@@ -368,7 +375,7 @@
         try:
             return LiveRecoveryModel.model_validate_json(data)
         except ValidationError as e:
-            self._logger.debug(f"Catching validation error {e} while getting live recovery data")
+            self._logger.debug(f"Catching validation error {e} while getting live recovery data {data}")
             if fail_on_error:
                 raise e
             return None
@@ -423,7 +430,6 @@
             else:
                 # only the rank + 1 send the live ckpt, this is to avoid deadlock
                 # todo: could be more optimized in term of bandwidth if we send to the closest rank
-
                 if data.dest_rank == self.world_info.global_rank + 1:
                     data.src_rank = self.world_info.global_rank
                     self.live_ckpt_store.set(self._live_recovery_key, data)
@@ -483,11 +489,4 @@
 
             time.sleep(TCPSTORE_POLLING_INTERVAL)
 
-        raise RuntimeError("Timed out waiting for live recovery")
-=======
-    def get_global_pg(self, maybe_reinit: bool = False) -> dist.ProcessGroup:
-        """Get the global process group. If maybe_reinit is True, reinitialize the global process group if needed."""
-        if maybe_reinit:
-            self.maybe_reinit_global_pg()
-        return self.global_pg
->>>>>>> c15f74d5
+        raise RuntimeError("Timed out waiting for live recovery")