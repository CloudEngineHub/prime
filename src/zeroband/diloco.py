import time
from pydantic_config import BaseConfig
import torch
from torch import nn
from zeroband.collectives import Compression, all_reduce
from zeroband.comms import ElasticDeviceMesh
from zeroband.utils.world_info import get_world_info
from zeroband.utils.logging import get_logger
import torch.distributed as dist
from torch.distributed._tensor.api import DTensor


class DilocoConfig(BaseConfig):
    outer_lr: float = 0.7
    inner_steps: int
    compression: Compression = Compression.NO

    retry_all_reduce: int = 3


class Diloco:
    """
    This class implements the diloco algorithm from  https://arxiv.org/abs/2311.08105 and https://arxiv.org/abs/2407.07852.

    It handles the outer loop as well as the inter node communication.

    There is no VRAM overhead with this implementation as the model is outer optimizer is offloaded to cpu.
    All reduce communication are also done on cpu using GLOO.

    Example usage:

    # Example usage in a training loop:

    diloco = Diloco(config.diloco, model, elastic_device_mesh)

    for outer_step in range(num_outer_steps):
        for inner_step in range(config.diloco.inner_steps):
            # Regular inner training loop
                optimizer.zero_grad()
                loss = model(batch)
                loss.backward()
                optimizer.step()

        diloco.step(model)
    """

    def __init__(
        self,
        config: DilocoConfig,
        model: nn.Module,
        elastic_device_mesh: ElasticDeviceMesh,
    ):
        self.config = config

        if config.compression == Compression.UINT8:
            from zeroband.C.collectives import ring_allreduce as _  # noqa: F401
            # just force compilation

        self.elastic_device_mesh = elastic_device_mesh

        self._logger = get_logger()
        self.world_info = get_world_info()

        self._init_offloaded_optimizer(model=model)

    def _init_offloaded_optimizer(self, model):
        self.param_list_cpu = self.get_offloaded_param(model)
        self.outer_optimizer = torch.optim.SGD(
            self.param_list_cpu, lr=self.config.outer_lr, momentum=0.9, nesterov=True
        )
        self._logger.debug("offload model to cpu")

    def sync_pseudo_gradient(self, model: nn.Module, fake: bool = False):
        """
        Sync the pseudo gradient from the local process group to the global process group
        """
        self._logger.debug("sync pseudo gradient" + " fake" if fake else "")

        self.elastic_device_mesh.maybe_reinit_global_pg(admit_joiners=False)
        global_pg = self.elastic_device_mesh.global_pg
        for param_offloaded, param in zip(self.param_list_cpu, model.parameters()):
            if param.shape[0] == 0:
                continue
<<<<<<< HEAD
            if fake:
                param_offloaded.grad = param_offloaded.data - param.data.to(param_offloaded.device)
            else:
                param_offloaded.grad = torch.zeros_like(param_offloaded.data)
=======
>>>>>>> cf1514c4

            for i in range(self.config.retry_all_reduce):
                try:
                    grad = param_offloaded.data.to_local() - param.data.to_local().to(param_offloaded.data.device)
                    grad = grad / global_pg.size()
                    all_reduce(self.config.compression, grad, dist.ReduceOp.SUM, global_pg)
                    # self._logger.debug(f"all_reduce {i} done")
                    break
                except RuntimeError as e:
                    self._logger.error(
                        f"Error syncing pseudo gradient: {e}, retry {i+1}/{self.config.retry_all_reduce}"
                    )
                    global_pg = self.elastic_device_mesh.get_global_pg(maybe_reinit=True)

            param_offloaded.grad.to_local().copy_(grad)

            # todo async here

    def sync_inner_model(self, model: nn.Module):
        """
        Sync the inner model from the CPU outer model to GPU
        """

        self._logger.debug("sync inner model")
        for param_offloaded, param in zip(self.param_list_cpu, model.parameters()):
            param.data.to_local().copy_(param_offloaded.data.to_local())

    def get_offloaded_param(self, model: nn.Module) -> list[nn.Parameter]:
        """
        Offload the model parameters to cpu
        """
        offloaded_params = []

        for param in model.parameters():
            if param.requires_grad:
                # so here we copy the DTensor from gpu to cpu. The trick is that we need to recreate the DTensor with the correct
                # cpu devise mesh, otherwise we have a cpu DTensor with a cuda device mesh which will fail to do any communication

                offloaded_param = nn.Parameter(
                    DTensor.from_local(
                        param.data.to_local().detach().to("cpu"),
                        device_mesh=self.elastic_device_mesh.cpu_local_mesh,
                        placements=param.data.placements,
                    )
                )
                offloaded_param.grad = DTensor.from_local(
                    torch.zeros_like(param.data.to_local()),
                    device_mesh=self.elastic_device_mesh.cpu_local_mesh,
                    placements=param.data.placements,
                )
                # here we pre-allocate the grad DTensor on cpu.
                offloaded_param.requires_grad = True
                offloaded_params.append(offloaded_param)

        return offloaded_params

    def step(self, model: nn.Module):
        """
        Step the optimizer
        """
        time_start = time.perf_counter()
        self.sync_pseudo_gradient(model)
        self._logger.info(f"all reduce pseudo gradient in: {time.perf_counter() - time_start} seconds")

        if self.outer_optimizer is not None:
            self.outer_optimizer.step()

        self.sync_inner_model(model)

    def fake_step(self, model: nn.Module):
        """
        Fake step the optimizer
        """
        self.sync_pseudo_gradient(model, fake=True)
        self._logger.info("all reduce pseudo gradient with zeros tensor")<|MERGE_RESOLUTION|>--- conflicted
+++ resolved
@@ -81,17 +81,14 @@
         for param_offloaded, param in zip(self.param_list_cpu, model.parameters()):
             if param.shape[0] == 0:
                 continue
-<<<<<<< HEAD
-            if fake:
-                param_offloaded.grad = param_offloaded.data - param.data.to(param_offloaded.device)
-            else:
-                param_offloaded.grad = torch.zeros_like(param_offloaded.data)
-=======
->>>>>>> cf1514c4
 
             for i in range(self.config.retry_all_reduce):
                 try:
-                    grad = param_offloaded.data.to_local() - param.data.to_local().to(param_offloaded.data.device)
+                    if fake:
+                        grad = torch.zeros_like(param_offloaded.data)
+                    else:
+                        grad = param_offloaded.data.to_local() - param.data.to_local().to(param_offloaded.data.device)
+
                     grad = grad / global_pg.size()
                     all_reduce(self.config.compression, grad, dist.ReduceOp.SUM, global_pg)
                     # self._logger.debug(f"all_reduce {i} done")
