import os
from contextlib import nullcontext
from typing import Literal

import torch
from pydantic_config import parse_argv, BaseConfig
from einops import rearrange
from torch.nn import functional as F

from transformers import (
    AutoTokenizer,
    get_cosine_schedule_with_warmup,
)
from torch.distributed.fsdp import (
    FullyShardedDataParallel as FSDP,
    MixedPrecision,
)
import torch.distributed as dist
from zeroband import utils
from zeroband.diloco import Diloco, DilocoConfig
from zeroband.comms import ElasticDeviceMesh

from zeroband.utils import PerfCounter, get_model_hash, get_sharding_strategy
from zeroband.utils.monitor import WandbMonitor, DummyMonitor
from zeroband.data import TEST_VOCAB_SIZE, get_dataloader
from zeroband.models.llama import get_model
from zeroband.utils.world_info import get_world_info
from zeroband.utils.logging import get_logger

from zeroband.testing import get_module_signature


class DataConfig(BaseConfig):
    seq_length: int = 1024
    fake: bool = False
    num_workers: int = 4


class OptimConfig(BaseConfig):
    lr: float = 4e-4
    weight_decay: float = 0.1
    adam_betas1: float = 0.9
    adam_betas2: float = 0.95

    warmup_steps: int = 1000
    total_steps: int = 88_000
    batch_size: int = 512


class TrainConfig(BaseConfig):
    micro_bs: int
    torch_compile: bool = True
    sharding_strategy: str = "SHARD_GRAD_OP"

    log_model_hash: bool = False


class Config(BaseConfig):
    # main config
    name_model: Literal["debugmodel", "150M", "271M", "1B", "7B", "13B", "26B", "70B"] = "150M"
    type_model: Literal["llama2", "llama3"] = "llama2"

    project: str = "zeroband"
    metric_logger_type: Literal["wandb", "dummy"] = "wandb"

    # sub config
    diloco: DilocoConfig | None = None
    data: DataConfig = DataConfig()
    optim: OptimConfig = OptimConfig()
    train: TrainConfig


def train(config: Config):
    sharding_strategy = get_sharding_strategy(config.train.sharding_strategy)

    # batch_size is the total batch size for all GPUs
    assert config.optim.batch_size % world_info.local_world_size == 0
    batch_size = config.optim.batch_size // world_info.local_world_size

    assert batch_size % config.train.micro_bs == 0
    gradient_accumulation_steps = batch_size // config.train.micro_bs

    tokenizer = AutoTokenizer.from_pretrained("mistralai/Mistral-7B-v0.1", use_fast=True)
    tokenizer.pad_token = "</s>"  # todo(sami): remove padding tokens once we have context stuffing

    logger.debug("tokenizer loaded")

    train_dataloader = get_dataloader(
        tokenizer=tokenizer,
        world_size=world_info.world_size,
        rank=world_info.rank,
        seq_length=config.data.seq_length,
        batch_size=config.train.micro_bs,
        num_workers=config.data.num_workers,
        fake_data=config.data.fake,
    )
    model, model_config = get_model(
        config.name_model,
        config.type_model,
        vocab_size=tokenizer.vocab_size if config.name_model != "debugmodel" else TEST_VOCAB_SIZE,
    )

    if config.train.log_model_hash:
        # Compute SHA256 hash
        logger.info(f"Model hash: {get_model_hash(model)}")

    model = model.to(world_info.local_rank)
    logger.debug("model loaded")

    gpu_peak_flops = utils.get_peak_flops(torch.cuda.get_device_name(torch.device("cuda")))
    logger.info(f"Peak FLOPS used for computing MFU: {gpu_peak_flops:.3e}")

    num_params = utils.get_num_params(model, exclude_embedding=True)
    logger.info(f"Number of parameters: {num_params}")
    num_flop_per_token = utils.get_num_flop_per_token(
        num_params,
        model_config,
        config.data.seq_length,
    )

    from torch.distributed.distributed_c10d import BroadcastOptions

    elastic_device_mesh = ElasticDeviceMesh()
    if world_info.rank == 0:
        for param in model.parameters():
            # TODO: Kinda ugly but somethings wrong with the world registration
            # dist.broadcast(param.data, src=0, group=elastic_device_mesh.global_pg)
            opts = BroadcastOptions()
            opts.rootRank = 0
            opts.rootTensor = 0
            elastic_device_mesh.global_pg.broadcast([param.data], opts)

    for param in model.parameters():
        dist.broadcast(param.data, src=0, group=elastic_device_mesh.local_pg)

    model = FSDP(
        model,
        sharding_strategy=sharding_strategy,
        mixed_precision=MixedPrecision(param_dtype=torch.bfloat16),
        use_orig_params=True,
        process_group=elastic_device_mesh.local_pg if config.diloco is not None else None,
    )

    if config.train.torch_compile:
        model = torch.compile(model)
    logger.debug("model compiled and fsdped")

<<<<<<< HEAD
    if config.diloco is not None:
        if world_info.local_world_size == 1:
            raise ValueError("Diloco is not supported for local_world_size == 1 because of a pytorch bug")

        with FSDP.summon_full_params(model):
            diloco = Diloco(config.diloco, model, sharding_strategy, elastic_device_mesh)

=======
>>>>>>> d9059e1d
    # Setup optimizers
    inner_optimizer = torch.optim.AdamW(
        model.parameters(),
        lr=config.optim.lr,
        weight_decay=config.optim.weight_decay,
        betas=(config.optim.adam_betas1, config.optim.adam_betas2),
    )

    if config.diloco is not None:
        if world_info.local_world_size == 1:
            raise ValueError("Diloco is not supported for local_world_size == 1 because of a pytorch bug")

        diloco = Diloco(config.diloco, model, sharding_strategy, elastic_device_mesh.global_pg)

    scheduler = get_cosine_schedule_with_warmup(
        inner_optimizer,
        num_warmup_steps=config.optim.warmup_steps,
        num_training_steps=config.optim.total_steps,
    )

    model.train()

    if world_info.rank == 0:
        logger_cls = WandbMonitor if config.metric_logger_type == "wandb" else DummyMonitor
        metric_logger = logger_cls(project=config.project, config=config.model_dump(), resume=False)

    train_dataloader_iterator = iter(train_dataloader)

    outer_step = 0
    num_inner_steps = config.diloco.inner_steps if config.diloco is not None else 1
    perf_counter = PerfCounter(window_size=10)

    logger.info("starting training")
    while True:
        if num_inner_steps > 1:
            # if we don't use diloco we don't print the outer step logs
            logger.info(f"outer_step step: {outer_step}")

        for inner_step in range(num_inner_steps):
            loss_batch = 0

            for grad_acc_step in range(gradient_accumulation_steps):
                is_accumulating = grad_acc_step < gradient_accumulation_steps - 1
                batch = next(train_dataloader_iterator)
                input_ids = batch["input_ids"].to("cuda")
                labels = batch["labels"].to("cuda")

                with model.no_sync() if is_accumulating else nullcontext():
                    logits = model(tokens=input_ids).contiguous()
                    flatten_logits = rearrange(logits, "b seq vocab -> (b seq) vocab")
                    flatten_labels = rearrange(labels, "b seq -> (b seq)")

                    loss = (
                        F.cross_entropy(flatten_logits, flatten_labels, ignore_index=tokenizer.pad_token_id)
                        / gradient_accumulation_steps
                    )
                    loss.backward()
                    loss_batch += loss.detach()

            model.clip_grad_norm_(1.0)  # gradient clipping
            inner_optimizer.step()
            scheduler.step()
            inner_optimizer.zero_grad()

            # logging
            real_step = outer_step * num_inner_steps + inner_step + 1  # add + 1 because inner_step start at 0
            inner_lr = [group["lr"] for group in inner_optimizer.param_groups][0]

            dist.all_reduce(tensor=loss_batch, op=dist.ReduceOp.AVG, group=elastic_device_mesh.local_pg)
            # syncing loss across all data parallel rank within a nodes

            perf_counter.count_tokens(config.data.seq_length * config.optim.batch_size)

            metrics = {
                "Loss": loss_batch.item(),
                "step": real_step,
                "inner_lr": inner_lr,
                "Perplexity": torch.exp(loss_batch).item(),
                "total_tokens": real_step * config.optim.batch_size * config.data.seq_length,
            }
            log = f"step: {real_step}, loss: {loss_batch.item():.4f}"

            tokens_per_second = perf_counter.get_tokens_per_second()

            if tokens_per_second is not None:
                metrics["tokens_per_second"] = tokens_per_second
                metrics["mfu"] = (
                    100 * num_flop_per_token * tokens_per_second / gpu_peak_flops / world_info.local_world_size
                )
                log += f", tokens_per_second: {tokens_per_second:.2f}, mfu: {metrics['mfu']:.2f}"

            if config.diloco is not None:
                metrics["num_peers"] = elastic_device_mesh.global_pg.size()
                log += f", diloco_peers: {metrics['num_peers']}"

            if world_info.rank == 0:
                metric_logger.log(metrics)

            logger.info(log)

        if config.diloco is not None:
            with FSDP.summon_full_params(model):
                logger.debug("Pre diloco step %s", get_module_signature(model))
                diloco.step(model)
                logger.debug("Post diloco step %s", get_module_signature(model))

        outer_step += 1

        if real_step >= config.optim.total_steps:
            # we only allow to break outisde of the inner loop.
            # This avoid ending the training in the middle of a the inner loop
            # Since ckpt strategy and all reduce is done at the outer loop level.
            break

    if world_info.rank == 0:
        metric_logger.finish()


if __name__ == "__main__":
    # Allow eager fallback during production so that that the training runs dont die
    # However, in development, we want to know that we broke torch compile
    torch._dynamo.config.suppress_errors = "ZERO_BAND_DEV" not in os.environ
    torch.set_float32_matmul_precision("high")
    torch.manual_seed(42)  # this ensure same weight init across diloco workers

    world_info = get_world_info()
    logger = get_logger()

    torch.cuda.set_device(world_info.local_rank)

    config = Config(**parse_argv())
    logger.debug(f"config: {config.model_dump()}")

    train(config)<|MERGE_RESOLUTION|>--- conflicted
+++ resolved
@@ -145,16 +145,6 @@
         model = torch.compile(model)
     logger.debug("model compiled and fsdped")
 
-<<<<<<< HEAD
-    if config.diloco is not None:
-        if world_info.local_world_size == 1:
-            raise ValueError("Diloco is not supported for local_world_size == 1 because of a pytorch bug")
-
-        with FSDP.summon_full_params(model):
-            diloco = Diloco(config.diloco, model, sharding_strategy, elastic_device_mesh)
-
-=======
->>>>>>> d9059e1d
     # Setup optimizers
     inner_optimizer = torch.optim.AdamW(
         model.parameters(),
