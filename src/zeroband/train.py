import os
from typing import Literal
import time
from pydantic import model_validator

import torch
from pydantic_config import parse_argv, BaseConfig
from einops import rearrange
from torch.nn import functional as F

from transformers import (
    AutoTokenizer,
    get_cosine_schedule_with_warmup,
)

from torch.distributed._composable.fsdp import fully_shard, MixedPrecisionPolicy

import torch.distributed as dist
from zeroband import utils
from zeroband.diloco import Diloco, DilocoConfig
from zeroband.comms import ElasticDeviceMesh

from zeroband.utils import (
    GPUMemoryMonitor,
    PerfCounter,
    get_module_signature,
    get_optimizer_signature,
)
from zeroband.utils.activation_ckpt import apply_ac_ckpt
from zeroband.utils.monitor import WandbMonitor, DummyMonitor
from zeroband.data import TEST_VOCAB_SIZE, get_dataloader, DataConfig
from zeroband.models.llama import get_model
from zeroband.utils.profiler import MemoryProfiler
from zeroband.utils.world_info import get_world_info
from zeroband.utils.logging import get_logger
from zeroband.checkpoint import CkptManager, TrainingProgress


class OptimConfig(BaseConfig):
    lr: float = 4e-4
    weight_decay: float = 0.1
    adam_betas1: float = 0.9
    adam_betas2: float = 0.95

    warmup_steps: int = 1000
    total_steps: int = 88_000
    batch_size: int = 512


class MemoryProfilerConfig(BaseConfig):
    freq: int = 10
    snapshot_dir: str


class TrainConfig(BaseConfig):
    micro_bs: int
    torch_compile: bool = True
    ac_ckpt: bool | int = False
    reshard_after_forward: bool = True  # old shard grad op True mean full shard

    reduce_fp32: bool = False  # should be True if SXM. Keep to false as default for backward compatibility

    log_model_hash: bool = False

    memory_monitor: bool = False
    memory_profiler: MemoryProfilerConfig | None = None


class CkptConfig(BaseConfig):
    path: str | None = None
    interval: int | None = None

    remote_path: str | None = None  # could be a s3 path

    live_recovery: bool = False

    resume: str | None = None

    @model_validator(mode="after")
    def validate_path_and_interval(self):
        if (self.path is None) != (self.interval is None):
            raise ValueError("path and interval must be bpth set or both None")
        if self.path is None and self.remote_path is not None:
            raise ValueError("remote_path is set but path is not set")

        return self


class Config(BaseConfig):
    # main config
    name_model: Literal["debugmodel", "150M", "271M", "1B", "7B", "10B", "13B", "26B", "70B"] = "150M"
    type_model: Literal["llama2", "llama3"] = "llama3"

    project: str = "zeroband"
    metric_logger_type: Literal["wandb", "dummy"] = "wandb"

    # sub config
    diloco: DilocoConfig | None = None
    data: DataConfig = DataConfig()
    optim: OptimConfig = OptimConfig()
    train: TrainConfig

    ckpt: CkptConfig = CkptConfig()

    @model_validator(mode="after")
    def live_reco_very_check(self):
        if self.ckpt.live_recovery and self.diloco is None:
            raise ValueError("Live recovery is a diloco feature. Diloco must be set if live recovery is set")
        return self

    @model_validator(mode="after")
    def ckpt_diloco_step(self):
        if self.ckpt is not None and self.ckpt.interval is not None and self.diloco is not None:
            assert (
                self.ckpt.interval % self.diloco.inner_steps == 0
            ), "ckpt interval must be a multiple of diloco inner steps as we only save at the end of an outer step"
        return self


def train(config: Config):
    # batch_size is the total batch size for all GPUs
    assert config.optim.batch_size % world_info.local_world_size == 0
    batch_size = config.optim.batch_size // world_info.local_world_size

    assert batch_size % config.train.micro_bs == 0
    gradient_accumulation_steps = batch_size // config.train.micro_bs

<<<<<<< HEAD
    tokenizer = AutoTokenizer.from_pretrained("mistralai/Mistral-7B-v0.1", use_fast=True)
    tokenizer.pad_token = "</s>"  # todo(sami): remove padding tokens once we have context stuffing
=======
    if config.ckpt is not None and config.ckpt.interval is not None and config.diloco is not None:
        assert (
            config.ckpt.interval % config.diloco.inner_steps == 0
        ), "ckpt interval must be a multiple of diloco inner steps as we only save at the end of an outer step"

    if config.type_model == "llama2":
        tokenizer = AutoTokenizer.from_pretrained("mistralai/Mistral-7B-v0.1", use_fast=True)
        tokenizer.pad_token = "</s>"
    elif config.type_model == "llama3":
        tokenizer = AutoTokenizer.from_pretrained("meta-llama/Meta-Llama-3-8B", use_fast=True)
    else:
        raise ValueError(f"Model type {config.type_model} not supported")
>>>>>>> 1347c4c6

    logger.debug("tokenizer loaded")

    train_dataloader = get_dataloader(
        tokenizer=tokenizer,
        world_size=world_info.world_size,
        rank=world_info.rank,
        batch_size=config.train.micro_bs,
        pad_token_id=0 if config.type_model == "llama3" else tokenizer.pad_token_id,
        data_config=config.data,
    )

    model, model_config = get_model(
        config.name_model,
        config.type_model,
        vocab_size=len(tokenizer) if config.name_model != "debugmodel" or not config.data.fake else TEST_VOCAB_SIZE,
        seq_length=config.data.seq_length,
    )

    if config.train.log_model_hash:
        # Compute SHA256 hash
        logger.info(f"Model hash: {get_module_signature(model)}")

    model = model.to(world_info.local_rank)
    logger.debug("model loaded")

    gpu_peak_flops = utils.get_peak_flops(torch.cuda.get_device_name(torch.device("cuda")))
    logger.info(f"Peak FLOPS used for computing MFU: {gpu_peak_flops:.3e}")

    num_params = utils.get_num_params(model, exclude_embedding=True)
    logger.info(f"Number of parameters: {num_params}")
    num_flop_per_token = utils.get_num_flop_per_token(
        num_params,
        model_config,
        config.data.seq_length,
    )

    if config.train.ac_ckpt:
        num = 1 if isinstance(config.train.ac_ckpt, bool) else config.train.ac_ckpt
        apply_ac_ckpt(model, num)

    elastic_device_mesh = ElasticDeviceMesh(live_recovery=config.ckpt.live_recovery)

    mp_policy = MixedPrecisionPolicy(
        param_dtype=torch.bfloat16, reduce_dtype=torch.float32 if config.train.reduce_fp32 else None
    )

    for layer_id, transformer_block in model.layers.items():
        if config.train.reshard_after_forward:
            reshard_after_forward = int(layer_id) < len(model.layers) - 1
        else:
            reshard_after_forward = False
        fully_shard(
            transformer_block,
            mp_policy=mp_policy,
            mesh=elastic_device_mesh.cuda_local_mesh,
            reshard_after_forward=reshard_after_forward,
        )
    fully_shard(
        model,
        mp_policy=mp_policy,
        mesh=elastic_device_mesh.cuda_local_mesh,
        reshard_after_forward=config.train.reshard_after_forward,
    )
    logger.debug("model fsdped")

    # Setup optimizers
    inner_optimizer = torch.optim.AdamW(
        model.parameters(),
        lr=config.optim.lr,
        weight_decay=config.optim.weight_decay,
        betas=(config.optim.adam_betas1, config.optim.adam_betas2),
    )

    if config.diloco is not None:
        diloco = Diloco(config.diloco, model, elastic_device_mesh)

    scheduler = get_cosine_schedule_with_warmup(
        inner_optimizer,
        num_warmup_steps=config.optim.warmup_steps,
        num_training_steps=config.optim.total_steps,
    )

    training_progress = TrainingProgress(total_tokens=0, outer_step=0, step=0)

    ckpt_manager = CkptManager(
        model=model,
        optimizer=inner_optimizer,
        scheduler=scheduler,
        dataloader=train_dataloader,
        training_progress=training_progress,
        diloco_offloaded_optimizer=diloco.outer_optimizer if config.diloco is not None else None,
        diloco_offloaded_param_list=diloco.param_list_cpu if config.diloco is not None else None,
        live_ckpt_server=config.ckpt.live_recovery,
        live_recovery_port=elastic_device_mesh.live_recovery.port if config.ckpt.live_recovery else None,
    )

    if config.train.torch_compile:
        # we need to compile AFTER creating the CKPT manager, DON'T ASK ME WHY
        model = torch.compile(model)
        logger.debug("model compiled")

    if config.ckpt.resume is not None:
        # all is inplace
        ckpt_manager.load(resume_ckpt_path=config.ckpt.resume)
        if config.train.log_model_hash:
            logger.info(f"optimizer hash: {get_optimizer_signature(diloco.outer_optimizer)}")

    if elastic_device_mesh.live_recovery.need_live_recovery:
        ckpt_manager.download_and_load_ckpt_from_peers(
            elastic_device_mesh.live_recovery.get_address(0)  # always pick zero
        )
        elastic_device_mesh.live_recovery.need_live_recovery = False
        training_progress.step += config.diloco.inner_steps

        if config.train.log_model_hash:
            logger.debug("Pre diloco model: %s", get_module_signature(model))

        diloco.step(model, fake=True)

        if config.train.log_model_hash:
            logger.debug("Post diloco model: %s", get_module_signature(model))

        # do we even need to do a fake step here ? Since the inner model and outer model are the same
        # the tensor should automatically be zero
        training_progress.outer_step += 1

    if world_info.rank == 0:
        logger_cls = WandbMonitor if config.metric_logger_type == "wandb" else DummyMonitor
        metric_logger = logger_cls(
            project=config.project,
            config={"config": config.model_dump(), "world_info": world_info.json()},
            resume=False,
        )

    if config.train.memory_monitor:
        gpu_mem_monitor = GPUMemoryMonitor()
    if config.train.memory_profiler is not None:
        memory_profiler = MemoryProfiler(config.train.memory_profiler.freq, config.train.memory_profiler.snapshot_dir)

    train_dataloader_iterator = iter(train_dataloader)

    num_inner_steps = config.diloco.inner_steps if config.diloco is not None else 1
    perf_counter = PerfCounter(window_size=10)

    logger.info("starting training")

    while True:
        if num_inner_steps > 1:
            # if we don't use diloco we don't print the outer step logs
            logger.info(f"outer_step step: {training_progress.outer_step}")

        time_start_outer = time.perf_counter()

        elastic_device_mesh.maybe_reinit_global_pg(admit_joiners=True)
        # at the beginning of the inner steps we allow joiner to arrive.
        # We maybe reinit before the all reduce but only to allow leaving, not to join anymore

        for _inner_step in range(num_inner_steps):
            loss_batch = 0
            for grad_acc_step in range(gradient_accumulation_steps):
                is_accumulating = grad_acc_step < gradient_accumulation_steps - 1
                # no sync if we are accumulating gradients
                model.set_requires_gradient_sync(not is_accumulating)

                batch = next(train_dataloader_iterator)
                input_ids = batch["input_ids"].to("cuda")
                labels = batch["labels"].to("cuda")

                logits = model(tokens=input_ids).contiguous()
                flatten_logits = rearrange(logits, "b seq vocab -> (b seq) vocab")
                flatten_labels = rearrange(labels, "b seq -> (b seq)")

                loss = (
                    F.cross_entropy(
                        flatten_logits,
                        flatten_labels,
                        ignore_index=0 if config.type_model == "llama3" else tokenizer.pad_token_id,
                    )
                    / gradient_accumulation_steps
                )
                loss.backward()
                loss_batch += loss.detach()

            torch.nn.utils.clip_grad_norm_(model.parameters(), 1.0)
            inner_optimizer.step()
            scheduler.step()
            inner_optimizer.zero_grad()

            # logging
            training_progress.step += 1
            inner_lr = [group["lr"] for group in inner_optimizer.param_groups][0]

            dist.all_reduce(tensor=loss_batch, op=dist.ReduceOp.AVG, group=elastic_device_mesh.local_pg)
            # syncing loss across all data parallel rank within a nodes

            new_tokens = config.data.seq_length * config.optim.batch_size
            perf_counter.count_tokens(new_tokens)

            if config.diloco is not None:
                training_progress.total_tokens += new_tokens
            else:
                # we count the total tokens with respect to all diloco workers
                # might need to tweak this as some worker might fail to join the all reduce later
                training_progress.total_tokens += new_tokens * elastic_device_mesh.global_pg.size()

            metrics = {
                "Loss": loss_batch.item(),
                "step": training_progress.step,
                "inner_lr": inner_lr,
                "Perplexity": torch.exp(loss_batch).item(),
                "total_tokens": training_progress.total_tokens,
            }
            if config.train.memory_monitor:
                peak_gpu_stats = gpu_mem_monitor.get_peak_stats()
                metrics.update(peak_gpu_stats)

            log = f"step: {training_progress.step}, loss: {loss_batch.item():.4f}"

            tokens_per_second = perf_counter.get_tokens_per_second()

            if tokens_per_second is not None:
                metrics["tokens_per_second"] = tokens_per_second
                metrics["mfu"] = (
                    100 * num_flop_per_token * tokens_per_second / gpu_peak_flops / world_info.local_world_size
                )
                log += f", tokens_per_second: {tokens_per_second:.2f}, mfu: {metrics['mfu']:.2f}"

            if config.diloco is not None:
                metrics["num_peers"] = elastic_device_mesh.global_pg.size()
                log += f", diloco_peers: {metrics['num_peers']}"

            if world_info.rank == 0:
                metric_logger.log(metrics)

            logger.info(log)

            if config.train.memory_profiler is not None:
                memory_profiler.step()

        if config.diloco is not None:
            if config.train.log_model_hash:
                logger.debug("Pre diloco model: %s", get_module_signature(model))

            diloco.step(model)

            if config.train.log_model_hash:
                logger.debug("Post diloco model: %s", get_module_signature(model))

            if config.train.log_model_hash:
                logger.info(f"optimizer hash: {get_optimizer_signature(diloco.outer_optimizer)}")

        training_progress.outer_step += 1

        if config.ckpt.live_recovery:
            # we save after each outer step sync when using shm save. Used usually for live recovery
            ckpt_manager.save_shm()

        if (
            config.ckpt.interval is not None
            and training_progress.step > 0
            and training_progress.step % config.ckpt.interval == 0
        ):
            # we only allow to checkpoint after a outer step. For non diloco training outer step = 1 anyway
            ckpt_manager.save(config.ckpt.path, config.ckpt.remote_path, already_in_shm=config.ckpt.live_recovery)

        if config.diloco:
            tokens_per_second = (
                config.optim.batch_size
                * config.diloco.inner_steps
                * config.data.seq_length
                / (time.perf_counter() - time_start_outer)
            )
            mfu = 100 * num_flop_per_token * tokens_per_second / gpu_peak_flops / world_info.local_world_size
            logger.info(f"effective mfu: {mfu}")

        if config.train.memory_monitor:
            logger.info(f"outer step peak gpu stats: {gpu_mem_monitor.format_peak_states()}")

        if training_progress.step >= config.optim.total_steps:
            # we only allow to break outisde of the inner loop.
            # This avoid ending the training in the middle of a the inner loop
            # Since ckpt strategy and all reduce is done at the outer loop level.
            break

    if world_info.rank == 0:
        metric_logger.finish()

    ckpt_manager.wait_async_save_process()

    del elastic_device_mesh  # allow to clean up for smoother tests transition

    logger.info("Training finished, exiting ...")


if __name__ == "__main__":
    # Allow eager fallback during production so that that the training runs dont die
    # However, in development, we want to know that we broke torch compile
    torch._dynamo.config.suppress_errors = "ZERO_BAND_DEV" not in os.environ
    torch.set_float32_matmul_precision("high")
    torch.manual_seed(42)  # this ensure same weight init across diloco workers

    world_info = get_world_info()
    logger = get_logger()

    torch.cuda.set_device(world_info.local_rank)

    config = Config(**parse_argv())
    logger.debug(f"config: {config.model_dump()}")

    train(config)<|MERGE_RESOLUTION|>--- conflicted
+++ resolved
@@ -125,10 +125,6 @@
     assert batch_size % config.train.micro_bs == 0
     gradient_accumulation_steps = batch_size // config.train.micro_bs
 
-<<<<<<< HEAD
-    tokenizer = AutoTokenizer.from_pretrained("mistralai/Mistral-7B-v0.1", use_fast=True)
-    tokenizer.pad_token = "</s>"  # todo(sami): remove padding tokens once we have context stuffing
-=======
     if config.ckpt is not None and config.ckpt.interval is not None and config.diloco is not None:
         assert (
             config.ckpt.interval % config.diloco.inner_steps == 0
@@ -141,7 +137,6 @@
         tokenizer = AutoTokenizer.from_pretrained("meta-llama/Meta-Llama-3-8B", use_fast=True)
     else:
         raise ValueError(f"Model type {config.type_model} not supported")
->>>>>>> 1347c4c6
 
     logger.debug("tokenizer loaded")
 
