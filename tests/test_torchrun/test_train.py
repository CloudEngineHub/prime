--- conflicted
+++ resolved
@@ -86,14 +86,13 @@
     _test_multi_gpu(num_gpus, "debug/diloco.toml", extra_args=["--diloco.compression", backend.value])
 
 
-<<<<<<< HEAD
 def test_z_loss():
     num_gpus = [1, 1]
     _test_multi_gpu(num_gpus, "debug/normal.toml", extra_args=["--optim.z_loss"])
-=======
+
+
 @pytest.mark.parametrize("packing", [True, False])
 def test_packing(packing: bool):
     num_gpus = [2, 1]
     packing_arg = "--train.sequence_packing" if packing else "--no-train.sequence_packing"
-    _test_multi_gpu(num_gpus, "debug/normal.toml", extra_args=[packing_arg])
->>>>>>> 36b16a00
+    _test_multi_gpu(num_gpus, "debug/normal.toml", extra_args=[packing_arg])